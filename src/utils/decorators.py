--- conflicted
+++ resolved
@@ -17,102 +17,6 @@
     RateLimitError,
 )
 
-<<<<<<< HEAD
-from src.utils.logger import logger
-
-
-def base_error_handler(logger=logger):
-    def decorator(func: Callable) -> Callable:
-        @functools.wraps(func)
-        def wrapper(*args, **kwargs) -> Any:
-            try:
-                return func(*args, **kwargs)
-            except Exception as e:
-                logger.error(f"Error in {func.__name__}: {str(e)}")
-                raise
-
-        return wrapper
-
-    return decorator
-
-
-def application_level_handler():
-    def decorator(func: Callable) -> Callable:
-        @functools.wraps(func)
-        def wrapper(*args, **kwargs) -> Any:
-            try:
-                return func(*args, **kwargs)
-            except KeyboardInterrupt:
-                print("\nUser terminated program execution\n")
-            except SystemExit:
-                print("\nExit application\n")
-            except Exception as e:
-                print(f"Error in {func.__name__}: {str(e)}")
-                raise
-
-        return wrapper
-
-    return decorator
-
-
-def anthropic_error_handler(logger=logger):
-    def decorator(func: Callable) -> Callable:
-        @functools.wraps(func)
-        def wrapper(*args, **kwargs) -> Any:
-            try:
-                return func(*args, **kwargs)
-            except AuthenticationError as e:
-                logger.error(f"Authentication failed in {func.__name__}: {str(e)}")
-                raise
-            except BadRequestError as e:
-                logger.error(f"Invalid request in {func.__name__}: {str(e)}")
-                raise
-            except PermissionDeniedError as e:
-                logger.error(f"Permission denied in {func.__name__}: {str(e)}")
-                raise
-            except NotFoundError as e:
-                logger.error(f"Resource not found in {func.__name__}: {str(e)}")
-                raise
-            except RateLimitError as e:
-                logger.warning(f"Rate limit exceeded in {func.__name__}: {str(e)}")
-                raise
-            except APIConnectionError as e:
-                if isinstance(e, APITimeoutError):
-                    logger.error(f"Request timed out in {func.__name__}: {str(e)}")
-                else:
-                    logger.error(f"Connection error in {func.__name__}: {str(e)}")
-                raise
-            except InternalServerError as e:
-                logger.error(f"Anthropic internal server error in {func.__name__}: {str(e)}")
-                raise
-            except APIError as e:
-                logger.error(f"Unexpected API error in {func.__name__}: {str(e)}")
-                raise
-            except AnthropicError as e:
-                logger.error(f"Unexpected Anthropic error in {func.__name__}: {str(e)}")
-                raise
-            except Exception as e:
-                logger.error(f"Unexpected error in {func.__name__}: {str(e)}")
-
-        return wrapper
-
-    return decorator
-
-
-def performance_logger(logger=logger):
-    def decorator(func: Callable) -> Callable:
-        @functools.wraps(func)
-        def wrapper(*args, **kwargs) -> Any:
-            start_time = time.time()
-            result = func(*args, **kwargs)
-            end_time = time.time()
-            logger.debug(f"{func.__name__} took {end_time - start_time:.2f} seconds to execute")
-            return result
-
-        return wrapper
-
-    return decorator
-=======
 from src.utils.logger import get_logger
 
 
@@ -209,5 +113,4 @@
         logger.debug(f"{func.__name__} took {end_time - start_time:.2f} seconds to execute")
         return result
 
-    return wrapper
->>>>>>> 6a23bfe3
+    return wrapper