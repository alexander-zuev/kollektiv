import json
import os
import re
import time
from datetime import datetime
from typing import Any
from urllib.parse import urlparse
from uuid import uuid4

import requests
from firecrawl import FirecrawlApp
from pydantic import HttpUrl
from requests.exceptions import RequestException

from src.utils.config import FIRECRAWL_API_KEY, JOB_FILE_DIR, RAW_DATA_DIR, SRC_ROOT
from src.utils.decorators import base_error_handler
<<<<<<< HEAD
from src.utils.logger import logger
=======
from src.utils.logger import get_logger

logger = get_logger()
>>>>>>> ca68842f


class FireCrawler:
    def __init__(self, api_key: str, data_dir: str = RAW_DATA_DIR, jobs_dir: str = JOB_FILE_DIR) -> None:
        self.api_key: str = api_key
<<<<<<< HEAD
        self.logger = logger.get_logger(__name__)
=======
>>>>>>> ca68842f
        self.current_job_id: str
        self.raw_data_dir: str = data_dir
        self.jobs_dir: str = jobs_dir
        self.app = self._initialize_app()

<<<<<<< HEAD
    @base_error_handler(lambda self=None: self.logger)
=======
    @base_error_handler
>>>>>>> ca68842f
    def _initialize_app(self):
        app = FirecrawlApp(api_key=self.api_key)
        logger.info("FireCrawler app initialized successfully.")
        return app

<<<<<<< HEAD
    @base_error_handler(lambda self=None: self.logger)
=======
    @base_error_handler
>>>>>>> ca68842f
    def map_url(self, url: HttpUrl) -> dict[str, Any] | None:
        """Input a website and get all the urls on the website - extremely fast"""
        logger.info(f"Mapping URL: {url}")

        site_map = self.app.map_url(url)
        logger.info("Map results received. Attempting to parse the results.")

        # extract links and calculate total
        links = site_map
        total_links = len(links)

        logger.info(f"Total number of links received: {total_links}")

        result = {
            "status": "success",
            "input_url": url,
            "total_links": total_links,
            "links": links,
        }

        self.save_results(result, method="map")

        return result

<<<<<<< HEAD
    @base_error_handler(lambda self=None: self.logger)
=======
    @base_error_handler
>>>>>>> ca68842f
    def async_crawl_url(self, urls: list[HttpUrl], page_limit: int = 25) -> dict[str, Any]:
        """
        :param urls: List of URLs to be crawled.
        :type urls: list[HttpUrl]
        :param page_limit: Maximum number of pages to be crawled per URL. Defaults to 25.
        :type page_limit: int
        :return: A dictionary containing the input URLs and the results of the crawl jobs.
        :rtype: dict[str, Any]
        """
        all_results = []

        for url in urls:
            params = {
                "limit": page_limit,
                "maxDepth": 5,
                "includePaths": [],
                "excludePaths": [],
                "scrapeOptions": {
                    "formats": [
                        "markdown",
                    ]
                },
            }

            logger.info(f"Starting crawl job for URL: {url} with page limit: {page_limit}")
            response = self.app.async_crawl_url(url, params)

            crawl_job_id = response["id"]  # return the id from FireCrawl
            logger.info(f"Received job ID: {crawl_job_id}")

            # create a job with this id
            self.create_job(job_id=crawl_job_id, method="crawl", input_url=url)

            # check job status
            job_failed = False
            logger.info("***Polling job status***")
            job_status = self._poll_job_results(crawl_job_id)
            if job_status == "failed":
                # return {"status": "failed", "job_id": crawl_job_id}
                logger.warning(f"Job {crawl_job_id} failed. Attempting to retrieve partial results.")
                job_failed = True

            # get all the results
            crawl_results = self._get_all_crawl_results(crawl_job_id)
            unique_links = self._extract_unique_links(crawl_results)
            logger.info(f"Job {crawl_job_id} results received.")
            logger.info(f"Total data entries: {len(crawl_results)}, Unique links: {len(unique_links)}")

            # save the results
            crawl_results = {
                "job_failed": job_failed,
                "input_url": url,
                "total_pages": len(crawl_results),
                "unique_links": unique_links,
                "data": crawl_results,
            }

            self.save_results(crawl_results, method="crawl")

            # complete the job
            self.complete_job(crawl_job_id)
            all_results.append(crawl_results)
        return {"input_urls": urls, "results": all_results}

<<<<<<< HEAD
    @base_error_handler(lambda self=None: self.logger)
=======
    @base_error_handler
>>>>>>> ca68842f
    def _poll_job_results(self, job_id: str, attempts=None) -> str:
        while True:
            response = self.check_job_status(job_id)
            job_status = response["status"]

            if job_status in ["completed", "failed"]:
                return job_status

            logger.info(f"Job {job_id} status: {job_status}. Retrying in 30 seconds...")
            time.sleep(30)

<<<<<<< HEAD
    @base_error_handler(lambda self=None: self.logger)
=======
    @base_error_handler
>>>>>>> ca68842f
    def _get_all_crawl_results(self, job_id: str) -> list[dict[str, Any]]:
        """Fetch all results for a given crawl job, handling pagination"""
        next_url = f"https://api.firecrawl.dev/v1/crawl/{job_id}"
        all_data = []

        while next_url:
            logger.info("Accumulating job results.")
            batch_data, next_url = self._get_next_results(next_url)

            # process the first (or only) batch of data
            all_data.extend(batch_data["data"])

            if not next_url:
                logger.info("No more pages to fetch.")
                break  # exit if no more pages to fetch

        return all_data

<<<<<<< HEAD
    @base_error_handler(lambda self=None: self.logger)
=======
    @base_error_handler
>>>>>>> ca68842f
    def _get_next_results(self, next_url: HttpUrl) -> tuple[dict[str, Any], str | None]:
        """Retrieves the next batch of the results"""
        max_retries = 15
        backoff_factor = 2

        for attempt in range(max_retries):
            try:
                logger.info(f"Trying to fetch the batch results for {next_url}")
                url = next_url
                headers = {"Authorization": f"Bearer {self.api_key}"}
                response = requests.get(url, headers=headers)

                if response.status_code != 200:
                    logger.warning(f"Received status code {response.status_code} from API.")
                    if attempt == max_retries - 1:
                        logger.error(f"Failed to fetch results after {max_retries} attempts.")
                        break
                    else:
                        wait_time = backoff_factor**attempt
                        logger.warning(
                            f"Request failed with status code {response.status_code}. "
                            f"Retrying in {wait_time} seconds..."
                        )
                        time.sleep(wait_time)
                        continue

                batch_data = response.json()
                next_url = batch_data.get("next")  # if it's missing -> there are no more pages to crawl
                return batch_data, next_url
            except RequestException as e:
                if attempt == max_retries - 1:
                    logger.error(f"Failed to fetch results after {max_retries} attempts: {str(e)}")
                    raise
                else:
                    wait_time = backoff_factor**attempt
                    logger.warning(f"Request failed. Retrying in {wait_time} seconds...")
                    time.sleep(wait_time)

        # raise Exception("Failed to fetch results after maximum retries")
        logger.error("Failed to fetch results after maximum retries or received error responses.")
        return {"data": []}, None

<<<<<<< HEAD
    @base_error_handler(lambda self=None: self.logger)
=======
    @base_error_handler
>>>>>>> ca68842f
    def save_results(self, result: dict[str, Any], method: str) -> None:
        """Takes as an input the results of the job, saves it as a json file in the data directory"""
        filename = self._create_file_name(result["input_url"], method)
        filepath = os.path.join(self.raw_data_dir, filename)

        with open(filepath, "w") as f:
            json.dump(result, f, indent=2)

        # build an example file
        self.build_example_file(filename)

        logger.info(f"Results saved to file: {filepath}")

<<<<<<< HEAD
    @base_error_handler(lambda self=None: self.logger)
=======
    @base_error_handler
>>>>>>> ca68842f
    def _create_file_name(self, url: HttpUrl, method: str) -> str:
        """Creates a filename based on the bare URL and timestamp"""
        parsed_url = urlparse(url)
        bare_url = parsed_url.netloc + parsed_url.path.rstrip("/")
        bare_url = re.sub(r"[^\w\-]", "_", bare_url)  # Replace non-word chars with underscore
        timestamp = self._get_timestamp()
        return f"{bare_url}_{timestamp}.json"

<<<<<<< HEAD
    @base_error_handler(lambda self=None: self.logger)
=======
    @base_error_handler
>>>>>>> ca68842f
    def _get_timestamp(self):
        """Returns the current timestamp to be used for saving the results"""
        return datetime.now().strftime("%Y%m%d_%H%M%S")

<<<<<<< HEAD
    @base_error_handler(lambda self=None: self.logger)
=======
    @base_error_handler
>>>>>>> ca68842f
    def create_job(self, job_id: str, method: str, input_url: HttpUrl) -> None:
        """Creates a job, saving information to jobs.json returned by async_crawl_url method."""
        internal_id = str(uuid4())
        path = os.path.join(self.jobs_dir, "jobs.json")  # path should be src/crawling

        # create job info
        job_info = {
            "internal_id": internal_id,
            "job_id": job_id,
            "input_url": input_url,
            "status": "started",
            "timestamp": self._get_timestamp(),
            "method": method,
        }

        try:
            if os.path.exists(path):
                with open(path) as f:
                    jobs = json.load(f)
            else:
                jobs = {}

            # add a new jobs info
            jobs[internal_id] = job_info

            # write updated file to disk
            with open(path, "w") as f:
                json.dump(jobs, f, indent=2)

            # update current job id
            self.current_job_id = internal_id

            logger.info(f"Created a job with firecrawl id: {job_id} and internal_id: {internal_id}")
        except OSError as e:
            logger.error(f"Error saving {job_id}: {e}")
            raise

<<<<<<< HEAD
    @base_error_handler(lambda self=None: self.logger)
=======
    @base_error_handler
>>>>>>> ca68842f
    def complete_job(self, job_id: str) -> None:
        """Finds a job by external id and updates it's status to "completed"."""
        jobs_path = os.path.join(self.jobs_dir, "jobs.json")

        try:
            with open(jobs_path) as f:
                jobs = json.load(f)

            job_updated = False
            for _internal_id, job_info in jobs.items():
                if job_info["job_id"] == job_id:
                    job_info["status"] = "completed"
                    job_updated = True
                    break

            if not job_updated:
                raise ValueError(f"No job with id {job_id} found")

            with open(jobs_path, "w") as f:
                json.dump(jobs, f, indent=2)

            logger.info(f"Job {job_id} marked as completed.")
        except OSError as e:
            logger.error(f"Error marking job {job_id} as completed: {e}")
            raise

<<<<<<< HEAD
    @base_error_handler(lambda self=None: self.logger)
=======
    @base_error_handler
>>>>>>> ca68842f
    def check_job_status(self, job_id: str) -> dict[str, Any]:
        """Polls firecrawl for the job result"""
        response = self.app.check_crawl_status(job_id)
        logger.info(
            f"Job {job_id} status: {response['status']}."
            f" Completed: {response.get('completed', 'N/A')}/{response.get('total', 'N/A')}"
        )
        return response

<<<<<<< HEAD
    @base_error_handler(lambda self=None: self.logger)
=======
    @base_error_handler
>>>>>>> ca68842f
    def _extract_unique_links(self, crawl_results: list[dict[str, Any]]) -> list[str]:
        """Extracts unique links in the completed crawl"""
        unique_links = {
            item["metadata"]["sourceURL"]
            for item in crawl_results
            if "metadata" in item and "sourceURL" in item["metadata"]
        }
        return list(unique_links)

<<<<<<< HEAD
    @base_error_handler(lambda self=None: self.logger)
=======
    @base_error_handler
>>>>>>> ca68842f
    def build_example_file(self, filename: str, pages: int = 1) -> None:
        """Extracts n pages into example file to visualize its structure"""
        input_filename = filename
        input_filepath = os.path.join(self.raw_data_dir, input_filename)

        md_output_filename = "example.md"
        md_output_filepath = os.path.join(SRC_ROOT, "data", "example", md_output_filename)

        # ensure directory exists
        os.makedirs(os.path.dirname(md_output_filepath), exist_ok=True)

        with open(input_filepath) as f:
            json_data = json.load(f)

        with open(md_output_filepath, "w", encoding="utf-8") as md_file:
            for index, item in enumerate(json_data["data"]):
                if index >= pages:
                    break

                # Markdown file
                if "markdown" in item:
                    md_file.write(f"# Content for item {index}\n\n")
                    md_file.write(f"```markdown\n{item['markdown']}\n```\n\n")
                    md_file.write("----\n\n")

        self.logger.info(f"Example Markdown file created: {md_output_filepath}")


# Test usage
def main():
    crawler = FireCrawler(FIRECRAWL_API_KEY)

    # supabase_ai_map = crawler.map_url("https://supabase.com/docs/guides/ai")
    # print("Map results:")
    # print(f"Total number of links: {supabase_ai_map['total_links']}")
    # print("All links:")
    # print(supabase_ai_map['links'])

    # Testing crawl_url
    urls_to_crawl = [
        "https://docs.llamaindex.ai/en/stable/examples/evaluation/",  # replace this
    ]
    crawler.async_crawl_url(urls_to_crawl, page_limit=1)  # define page limit
    # crawler.build_example_file("cra_docs_en_20240912_082455.json")


if __name__ == "__main__":
    main()<|MERGE_RESOLUTION|>--- conflicted
+++ resolved
@@ -14,42 +14,26 @@
 
 from src.utils.config import FIRECRAWL_API_KEY, JOB_FILE_DIR, RAW_DATA_DIR, SRC_ROOT
 from src.utils.decorators import base_error_handler
-<<<<<<< HEAD
-from src.utils.logger import logger
-=======
 from src.utils.logger import get_logger
 
 logger = get_logger()
->>>>>>> ca68842f
 
 
 class FireCrawler:
     def __init__(self, api_key: str, data_dir: str = RAW_DATA_DIR, jobs_dir: str = JOB_FILE_DIR) -> None:
         self.api_key: str = api_key
-<<<<<<< HEAD
-        self.logger = logger.get_logger(__name__)
-=======
->>>>>>> ca68842f
         self.current_job_id: str
         self.raw_data_dir: str = data_dir
         self.jobs_dir: str = jobs_dir
         self.app = self._initialize_app()
 
-<<<<<<< HEAD
-    @base_error_handler(lambda self=None: self.logger)
-=======
-    @base_error_handler
->>>>>>> ca68842f
+    @base_error_handler
     def _initialize_app(self):
         app = FirecrawlApp(api_key=self.api_key)
         logger.info("FireCrawler app initialized successfully.")
         return app
 
-<<<<<<< HEAD
-    @base_error_handler(lambda self=None: self.logger)
-=======
-    @base_error_handler
->>>>>>> ca68842f
+    @base_error_handler
     def map_url(self, url: HttpUrl) -> dict[str, Any] | None:
         """Input a website and get all the urls on the website - extremely fast"""
         logger.info(f"Mapping URL: {url}")
@@ -74,11 +58,7 @@
 
         return result
 
-<<<<<<< HEAD
-    @base_error_handler(lambda self=None: self.logger)
-=======
-    @base_error_handler
->>>>>>> ca68842f
+    @base_error_handler
     def async_crawl_url(self, urls: list[HttpUrl], page_limit: int = 25) -> dict[str, Any]:
         """
         :param urls: List of URLs to be crawled.
@@ -143,11 +123,7 @@
             all_results.append(crawl_results)
         return {"input_urls": urls, "results": all_results}
 
-<<<<<<< HEAD
-    @base_error_handler(lambda self=None: self.logger)
-=======
-    @base_error_handler
->>>>>>> ca68842f
+    @base_error_handler
     def _poll_job_results(self, job_id: str, attempts=None) -> str:
         while True:
             response = self.check_job_status(job_id)
@@ -159,11 +135,7 @@
             logger.info(f"Job {job_id} status: {job_status}. Retrying in 30 seconds...")
             time.sleep(30)
 
-<<<<<<< HEAD
-    @base_error_handler(lambda self=None: self.logger)
-=======
-    @base_error_handler
->>>>>>> ca68842f
+    @base_error_handler
     def _get_all_crawl_results(self, job_id: str) -> list[dict[str, Any]]:
         """Fetch all results for a given crawl job, handling pagination"""
         next_url = f"https://api.firecrawl.dev/v1/crawl/{job_id}"
@@ -182,11 +154,7 @@
 
         return all_data
 
-<<<<<<< HEAD
-    @base_error_handler(lambda self=None: self.logger)
-=======
-    @base_error_handler
->>>>>>> ca68842f
+    @base_error_handler
     def _get_next_results(self, next_url: HttpUrl) -> tuple[dict[str, Any], str | None]:
         """Retrieves the next batch of the results"""
         max_retries = 15
@@ -229,11 +197,7 @@
         logger.error("Failed to fetch results after maximum retries or received error responses.")
         return {"data": []}, None
 
-<<<<<<< HEAD
-    @base_error_handler(lambda self=None: self.logger)
-=======
-    @base_error_handler
->>>>>>> ca68842f
+    @base_error_handler
     def save_results(self, result: dict[str, Any], method: str) -> None:
         """Takes as an input the results of the job, saves it as a json file in the data directory"""
         filename = self._create_file_name(result["input_url"], method)
@@ -247,11 +211,7 @@
 
         logger.info(f"Results saved to file: {filepath}")
 
-<<<<<<< HEAD
-    @base_error_handler(lambda self=None: self.logger)
-=======
-    @base_error_handler
->>>>>>> ca68842f
+    @base_error_handler
     def _create_file_name(self, url: HttpUrl, method: str) -> str:
         """Creates a filename based on the bare URL and timestamp"""
         parsed_url = urlparse(url)
@@ -260,20 +220,12 @@
         timestamp = self._get_timestamp()
         return f"{bare_url}_{timestamp}.json"
 
-<<<<<<< HEAD
-    @base_error_handler(lambda self=None: self.logger)
-=======
-    @base_error_handler
->>>>>>> ca68842f
+    @base_error_handler
     def _get_timestamp(self):
         """Returns the current timestamp to be used for saving the results"""
         return datetime.now().strftime("%Y%m%d_%H%M%S")
 
-<<<<<<< HEAD
-    @base_error_handler(lambda self=None: self.logger)
-=======
-    @base_error_handler
->>>>>>> ca68842f
+    @base_error_handler
     def create_job(self, job_id: str, method: str, input_url: HttpUrl) -> None:
         """Creates a job, saving information to jobs.json returned by async_crawl_url method."""
         internal_id = str(uuid4())
@@ -311,11 +263,7 @@
             logger.error(f"Error saving {job_id}: {e}")
             raise
 
-<<<<<<< HEAD
-    @base_error_handler(lambda self=None: self.logger)
-=======
-    @base_error_handler
->>>>>>> ca68842f
+    @base_error_handler
     def complete_job(self, job_id: str) -> None:
         """Finds a job by external id and updates it's status to "completed"."""
         jobs_path = os.path.join(self.jobs_dir, "jobs.json")
@@ -342,11 +290,7 @@
             logger.error(f"Error marking job {job_id} as completed: {e}")
             raise
 
-<<<<<<< HEAD
-    @base_error_handler(lambda self=None: self.logger)
-=======
-    @base_error_handler
->>>>>>> ca68842f
+    @base_error_handler
     def check_job_status(self, job_id: str) -> dict[str, Any]:
         """Polls firecrawl for the job result"""
         response = self.app.check_crawl_status(job_id)
@@ -356,11 +300,7 @@
         )
         return response
 
-<<<<<<< HEAD
-    @base_error_handler(lambda self=None: self.logger)
-=======
-    @base_error_handler
->>>>>>> ca68842f
+    @base_error_handler
     def _extract_unique_links(self, crawl_results: list[dict[str, Any]]) -> list[str]:
         """Extracts unique links in the completed crawl"""
         unique_links = {
@@ -370,11 +310,7 @@
         }
         return list(unique_links)
 
-<<<<<<< HEAD
-    @base_error_handler(lambda self=None: self.logger)
-=======
-    @base_error_handler
->>>>>>> ca68842f
+    @base_error_handler
     def build_example_file(self, filename: str, pages: int = 1) -> None:
         """Extracts n pages into example file to visualize its structure"""
         input_filename = filename
