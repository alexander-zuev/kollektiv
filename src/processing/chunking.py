import json
import os
import re
import statistics
import uuid
from typing import Any

import tiktoken

from src.utils.config import PROCESSED_DATA_DIR, RAW_DATA_DIR
from src.utils.decorators import base_error_handler
<<<<<<< HEAD
from src.utils.logger import logger
=======
from src.utils.logger import get_logger

logger = get_logger()
>>>>>>> ca68842f


class MarkdownChunker:
    def __init__(
        self,
        input_filename: str,
        output_dir: str = PROCESSED_DATA_DIR,
        max_tokens: int = 1000,
        soft_token_limit: int = 800,
        min_chunk_size: int = 100,
        overlap_percentage: float = 0.05,
    ):
        self.output_dir = output_dir
<<<<<<< HEAD
        self.logger = logger.get_logger(__name__)
=======
>>>>>>> ca68842f
        self.input_filename = input_filename
        self.tokenizer = tiktoken.get_encoding("cl100k_base")
        self.max_tokens = max_tokens  # Hard limit
        self.soft_token_limit = soft_token_limit  # Soft limit
        self.min_chunk_size = min_chunk_size  # Minimum chunk size in tokens
        self.overlap_percentage = overlap_percentage  # 5% overlap
        # Initialize the validator
        self.validator = MarkdownChunkValidator(
            min_chunk_size=self.min_chunk_size,
            max_tokens=self.max_tokens,
            output_dir=self.output_dir,
            input_filename=self.input_filename,
        )

        # Precompile regex patterns for performance
        self.boilerplate_patterns = [
            r"\[Anthropic home page.*\]\(/.*\)",  # Matches the home page link with images
            r"^English$",  # Matches the language selection
            r"^Search\.\.\.$",
            r"^Ctrl K$",
            r"^Search$",
            r"^Navigation$",
            r"^\[.*\]\(/.*\)$",  # Matches navigation links
            r"^On this page$",
            r"^\* \* \*$",  # Matches horizontal rules used as separators
        ]
        self.boilerplate_regex = re.compile("|".join(self.boilerplate_patterns), re.MULTILINE)
        self.h_pattern = re.compile(r"^\s*(?![-*]{3,})(#{1,3})\s*(.*)$", re.MULTILINE)
        self.code_block_start_pattern = re.compile(r"^(```|~~~)(.*)$")
        self.inline_code_pattern = re.compile(r"`([^`\n]+)`")

    @base_error_handler
    def load_data(self) -> dict[str, Any]:
        """Loads markdown from JSON and prepares for chunking"""
        input_filepath = os.path.join(RAW_DATA_DIR, self.input_filename)

        try:
            with open(input_filepath, encoding="utf-8") as f:
                doc = json.load(f)
            logger.info(f"{self.input_filename} loaded")
            return doc
        except FileNotFoundError:
            logger.error(f"File not found: {input_filepath}")
            raise
        except json.JSONDecodeError:
            logger.error(f"Invalid JSON in file: {input_filepath}")
            raise

    @base_error_handler
    def process_pages(self, json_input: dict[str, Any]) -> list[dict[str, Any]]:
        """Iterates through each page in the loaded data"""
        all_chunks = []
        for _index, page in enumerate(json_input["data"]):
            page_content = page["markdown"]
            page_content = self.remove_boilerplate(page_content)
            page_metadata = page["metadata"]

            sections = self.identify_sections(page_content, page_metadata)
            chunks = self.create_chunks(sections, page_metadata)

            # Post-processing: Ensure headers fallback to page title if missing
            page_title = page_metadata.get("title", "Untitled")
            for chunk in chunks:
                if not chunk["data"]["headers"].get("h1"):
                    chunk["data"]["headers"]["h1"] = page_title
                    # Increment total headings for H1 when setting from page title
                    if page_title.strip() not in self.validator.total_headings["h1"]:
                        self.validator.increment_total_headings("h1", page_title)

            all_chunks.extend(chunks)

        # After processing all pages, perform validation
        self.validator.validate(all_chunks)
        return all_chunks

    @base_error_handler
    def remove_boilerplate(self, content: str) -> str:
        """Removes navigation and boilerplate content from markdown."""
        # Use precompiled regex
        cleaned_content = self.boilerplate_regex.sub("", content)
        # Remove any extra newlines left after removing boilerplate
        cleaned_content = re.sub(r"\n{2,}", "\n\n", cleaned_content)
        return cleaned_content.strip()

    @base_error_handler
    def clean_header_text(self, header_text: str) -> str:
        """Cleans unwanted markdown elements and artifacts from header text."""
        # Remove zero-width spaces
        cleaned_text = header_text.replace("\u200b", "")
        # Remove markdown links but keep the link text
        cleaned_text = re.sub(r"\[(.*?)\]\(.*?\)", r"\1", cleaned_text)
        # Remove images in headers
        cleaned_text = re.sub(r"!\[.*?\]\(.*?\)", "", cleaned_text)
        cleaned_text = cleaned_text.strip()
        # Ensure shell commands are not mistaken as headers
        if cleaned_text.startswith("!/") or cleaned_text.startswith("#!"):
            cleaned_text = ""  # Empty out any shell commands mistaken as headers
        return cleaned_text

    @base_error_handler
    def identify_sections(self, page_content: str, page_metadata: dict[str, Any]) -> list[dict[str, Any]]:
        """Identifies sections in the page content based on headers and preserves markdown structures."""
        sections = []
        in_code_block = False
        code_fence = ""
        current_section = {"headers": {"h1": "", "h2": "", "h3": ""}, "content": ""}
        accumulated_content = ""

        lines = page_content.split("\n")
        for line in lines:
            stripped_line = line.strip()

            # Check for code block start/end
            code_block_start_match = self.code_block_start_pattern.match(stripped_line)
            if code_block_start_match:
                fence = code_block_start_match.group(1)
                if not in_code_block:
                    in_code_block = True
                    code_fence = fence
                elif stripped_line == code_fence:
                    in_code_block = False
                accumulated_content += line + "\n"
                continue
            elif in_code_block:
                accumulated_content += line + "\n"
                continue

            # If not in code block, check for headers
            header_match = self.h_pattern.match(stripped_line)
            if header_match:
                # Process accumulated content before this header
                if accumulated_content.strip():
                    current_section["content"] = accumulated_content.strip()
                    sections.append(current_section.copy())
                    accumulated_content = ""
                    # Reset current_section for the next section
                    current_section = {"headers": current_section["headers"].copy(), "content": ""}

                header_marker = header_match.group(1)
                header_level = len(header_marker)
                header_text = header_match.group(2).strip()
                cleaned_header_text = self.clean_header_text(
                    self.inline_code_pattern.sub(r"<code>\1</code>", header_text)
                )

                # Update headers after cleaning
                if header_level == 1:
                    current_section["headers"]["h1"] = cleaned_header_text
                    current_section["headers"]["h2"] = ""
                    current_section["headers"]["h3"] = ""
                elif header_level == 2:
                    current_section["headers"]["h2"] = cleaned_header_text
                    current_section["headers"]["h3"] = ""
                elif header_level == 3:
                    current_section["headers"]["h3"] = cleaned_header_text

                # Update validator counts
                self.validator.increment_total_headings(f"h{header_level}", cleaned_header_text)
            else:
                accumulated_content += line + "\n"

        # Process any remaining content
        if accumulated_content.strip():
            current_section["content"] = accumulated_content.strip()
            sections.append(current_section.copy())

        # Check for unclosed code block
        if in_code_block:
            self.validator.add_validation_error("Unclosed code block detected.")

        return sections

    @base_error_handler
    def create_chunks(self, sections: list[dict[str, Any]], page_metadata: dict[str, Any]) -> list[dict[str, Any]]:
        page_chunks = []
        for section in sections:
            section_chunks = self._split_section(section["content"], section["headers"])
            page_chunks.extend(section_chunks)

        # Adjust chunks for the entire page
        adjusted_chunks = self._adjust_chunks(page_chunks)

        final_chunks = []
        for chunk in adjusted_chunks:
            chunk_id = str(self._generate_chunk_id())
            token_count = self._calculate_tokens(chunk["content"])
            self.validator.add_chunk(token_count)
            metadata = self._create_metadata(page_metadata, token_count)
            new_chunk = {
                "chunk_id": chunk_id,
                "metadata": metadata,
                "data": {"headers": chunk["headers"], "text": chunk["content"]},
            }
            final_chunks.append(new_chunk)

        # After chunks are created, update headings preserved
        for chunk in final_chunks:
            headers = chunk["data"]["headers"]
            for level in ["h1", "h2", "h3"]:
                heading_text = headers.get(level)
                if heading_text:
                    self.validator.add_preserved_heading(level, heading_text)

        # Add overlap as the final step
        self._add_overlap(final_chunks)
        return final_chunks

    @base_error_handler
    def _split_section(self, content: str, headers: dict[str, str]) -> list[dict[str, Any]]:  # noqa: C901
        # TODO: refactor this method to reduce complexity
        # Current complexity is necessary for accurate content splitting
        chunks = []
        current_chunk = {"headers": headers.copy(), "content": ""}
        lines = content.split("\n")
        in_code_block = False
        code_fence = ""
        code_block_content = ""

        i = 0
        while i < len(lines):
            line = lines[i]
            stripped_line = line.rstrip()

            # Check for code block start/end
            code_block_start_match = self.code_block_start_pattern.match(stripped_line)
            if code_block_start_match:
                fence = code_block_start_match.group(1)
                if not in_code_block:
                    in_code_block = True
                    code_fence = fence
                    code_block_content = line + "\n"
                elif stripped_line == code_fence:
                    code_block_content += line + "\n"
                    in_code_block = False

                    # Code block has ended; decide where to place it
                    code_block_tokens = self._calculate_tokens(code_block_content)
                    if code_block_tokens > 2 * self.max_tokens:
                        # Split the code block
                        split_code_blocks = self._split_code_block(code_block_content, code_fence)
                        for code_chunk in split_code_blocks:
                            code_chunk = code_chunk.strip()
                            if not code_chunk:
                                continue
                            # Wrap code chunk with code fence
                            code_chunk_content = f"{code_fence}\n{code_chunk}\n{code_fence}\n"
                            potential_chunk_content = current_chunk["content"] + code_chunk_content
                            token_count = self._calculate_tokens(potential_chunk_content)
                            if token_count <= 2 * self.max_tokens:
                                current_chunk["content"] = potential_chunk_content
                            else:
                                if current_chunk["content"].strip():
                                    chunks.append(current_chunk.copy())
                                current_chunk = {"headers": headers.copy(), "content": code_chunk_content}
                    else:
                        # Decide whether to add to current chunk or start a new one
                        potential_chunk_content = current_chunk["content"] + code_block_content
                        token_count = self._calculate_tokens(potential_chunk_content)
                        if token_count <= 2 * self.max_tokens:
                            current_chunk["content"] = potential_chunk_content
                        else:
                            if current_chunk["content"].strip():
                                chunks.append(current_chunk.copy())
                            current_chunk = {"headers": headers.copy(), "content": code_block_content}
                    code_block_content = ""
                else:
                    # Inside code block
                    code_block_content += line + "\n"
                i += 1
                continue

            elif in_code_block:
                code_block_content += line + "\n"
                i += 1
                continue

            # Handle regular lines
            line = self.inline_code_pattern.sub(r"<code>\1</code>", line)
            potential_chunk_content = current_chunk["content"] + line + "\n"
            token_count = self._calculate_tokens(potential_chunk_content)

            if token_count <= self.soft_token_limit:
                current_chunk["content"] = potential_chunk_content
            else:
                if current_chunk["content"].strip():
                    chunks.append(current_chunk.copy())
                # Check if the line itself exceeds 2 * max_tokens
                line_token_count = self._calculate_tokens(line + "\n")
                if line_token_count > 2 * self.max_tokens:
                    # Split the line into smaller chunks
                    split_lines = self._split_long_line(line)
                    for split_line in split_lines:
                        current_chunk = {"headers": headers.copy(), "content": split_line + "\n"}
                        chunks.append(current_chunk.copy())
                    current_chunk = {"headers": headers.copy(), "content": ""}
                else:
                    current_chunk = {"headers": headers.copy(), "content": line + "\n"}
            i += 1

        # After processing all lines, check for any unclosed code block
        if in_code_block:
            self.validator.add_validation_error("Unclosed code block detected.")
            # Add remaining code block content to current_chunk
            current_chunk["content"] += code_block_content

        if current_chunk["content"].strip():
            chunks.append(current_chunk.copy())

        return chunks

    @base_error_handler
    def _split_code_block(self, code_block_content: str, code_fence: str) -> list[str]:
        """Splits a code block into smaller chunks without breaking code syntax."""
        lines = code_block_content.strip().split("\n")
        chunks = []
        current_chunk_lines = []
        for line in lines:
            current_chunk_lines.append(line)
            current_chunk = "\n".join(current_chunk_lines)
            token_count = self._calculate_tokens(f"{code_fence}\n{current_chunk}\n{code_fence}\n")
            if token_count >= 2 * self.max_tokens:
                # Attempt to find a logical split point
                split_index = len(current_chunk_lines) - 1
                for j in range(len(current_chunk_lines) - 1, -1, -1):
                    line_j = current_chunk_lines[j]
                    if (
                        line_j.strip() == ""
                        or line_j.strip().startswith("#")
                        or re.match(r"^\s*(def |class |\}|//|/\*|\*/)", line_j)
                    ):
                        split_index = j
                        break
                # Split at split_index
                chunk_content = "\n".join(current_chunk_lines[: split_index + 1])
                chunks.append(chunk_content.strip())
                # Start new chunk with remaining lines
                current_chunk_lines = current_chunk_lines[split_index + 1 :]
        # Add any remaining lines as the last chunk
        if current_chunk_lines:
            chunk_content = "\n".join(current_chunk_lines)
            if chunk_content.strip():
                chunks.append(chunk_content.strip())
        return chunks

    @base_error_handler
    def _adjust_chunks(self, chunks: list[dict[str, Any]]) -> list[dict[str, Any]]:
        """Adjust chunks to meet min and max token constraints by merging or splitting."""
        adjusted_chunks = []
        i = 0
        while i < len(chunks):
            current_chunk = chunks[i]
            current_tokens = self._calculate_tokens(current_chunk["content"])
            # If the chunk is too small, try to merge with adjacent chunks
            if current_tokens < self.min_chunk_size:
                merged = False
                # Try merging with the next chunk
                if i + 1 < len(chunks):
                    next_chunk = chunks[i + 1]
                    combined_content = current_chunk["content"] + next_chunk["content"]
                    combined_tokens = self._calculate_tokens(combined_content)
                    if combined_tokens <= 2 * self.max_tokens:
                        # Merge current and next chunk
                        merged_chunk = {
                            "headers": self._merge_headers(current_chunk["headers"], next_chunk["headers"]),
                            "content": combined_content,
                        }
                        # Replace next chunk with merged chunk
                        chunks[i + 1] = merged_chunk
                        i += 1  # Skip the current chunk, continue with merged chunk
                        merged = True
                if not merged and adjusted_chunks:
                    # Try merging with the previous chunk
                    prev_chunk = adjusted_chunks[-1]
                    combined_content = prev_chunk["content"] + current_chunk["content"]
                    combined_tokens = self._calculate_tokens(combined_content)
                    if combined_tokens <= 2 * self.max_tokens:
                        # Merge previous and current chunk
                        merged_chunk = {
                            "headers": self._merge_headers(prev_chunk["headers"], current_chunk["headers"]),
                            "content": combined_content,
                        }
                        adjusted_chunks[-1] = merged_chunk
                        i += 1
                        continue
                if not merged:
                    # Can't merge, add current chunk as is
                    adjusted_chunks.append(current_chunk)
                    i += 1
            else:
                # Chunk is of acceptable size, add to adjusted_chunks
                adjusted_chunks.append(current_chunk)
                i += 1

        # Now, split any chunks that exceed 2x max_tokens
        final_chunks = []
        for chunk in adjusted_chunks:
            token_count = self._calculate_tokens(chunk["content"])
            if token_count > 2 * self.max_tokens:
                split_chunks = self._split_large_chunk(chunk)
                final_chunks.extend(split_chunks)
            else:
                final_chunks.append(chunk)
        return final_chunks

    @base_error_handler
    def _split_large_chunk(self, chunk: dict[str, Any]) -> list[dict[str, Any]]:
        """Splits a chunk that exceeds 2x max_tokens into smaller chunks."""
        content = chunk["content"]
        headers = chunk["headers"]
        lines = content.split("\n")

        chunks = []
        current_chunk_content = ""
        for line in lines:
            potential_chunk_content = current_chunk_content + line + "\n"
            token_count = self._calculate_tokens(potential_chunk_content)
            if token_count <= 2 * self.max_tokens:
                current_chunk_content = potential_chunk_content
            else:
                if current_chunk_content.strip():
                    new_chunk = {"headers": headers.copy(), "content": current_chunk_content.strip()}
                    chunks.append(new_chunk)
                current_chunk_content = line + "\n"

        if current_chunk_content.strip():
            new_chunk = {"headers": headers.copy(), "content": current_chunk_content.strip()}
            chunks.append(new_chunk)

        return chunks

    @base_error_handler
    def _merge_headers(self, headers1: dict[str, str], headers2: dict[str, str]) -> dict[str, str]:
        merged = {}
        for level in ["h1", "h2", "h3"]:
            header1 = headers1.get(level, "").strip()
            header2 = headers2.get(level, "").strip()
            if header1:
                merged[level] = header1
            elif header2:
                merged[level] = header2
            else:
                merged[level] = ""
        return merged

    @base_error_handler
    def _add_overlap(
        self, chunks: list[dict[str, Any]], min_overlap_tokens: int = 50, max_overlap_tokens: int = 100
    ) -> None:
        for i in range(1, len(chunks)):
            prev_chunk = chunks[i - 1]
            curr_chunk = chunks[i]
            prev_chunk_text = prev_chunk["data"]["text"]

            # Calculate overlap tokens
            overlap_token_count = max(
                int(self._calculate_tokens(prev_chunk_text) * self.overlap_percentage), min_overlap_tokens
            )
            overlap_token_count = min(overlap_token_count, max_overlap_tokens)

            # Ensure that adding overlap does not exceed max_tokens
            current_chunk_token_count = curr_chunk["metadata"]["token_count"]
            available_space = self.max_tokens - current_chunk_token_count
            allowed_overlap_tokens = min(overlap_token_count, available_space)
            if allowed_overlap_tokens <= 0:
                # Cannot add overlap without exceeding max_tokens
                self.validator.add_validation_error(
                    f"Cannot add overlap to chunk {curr_chunk['chunk_id']} without exceeding max_tokens"
                )
                continue

            overlap_text = self._get_last_n_tokens(prev_chunk_text, allowed_overlap_tokens)
            additional_tokens = self._calculate_tokens(overlap_text)
            curr_chunk["data"]["text"] = overlap_text + curr_chunk["data"]["text"]
            curr_chunk["metadata"]["token_count"] += additional_tokens

    def _split_long_line(self, line: str) -> list[str]:
        """Splits a long line into smaller chunks not exceeding 2 * max_tokens."""
        tokens = self.tokenizer.encode(line)
        max_tokens_per_chunk = 2 * self.max_tokens
        chunks = []
        for i in range(0, len(tokens), max_tokens_per_chunk):
            chunk_tokens = tokens[i : i + max_tokens_per_chunk]
            chunk_text = self.tokenizer.decode(chunk_tokens)
            chunks.append(chunk_text)
        return chunks

    def _get_last_n_tokens(self, text: str, n: int) -> str:
        tokens = self.tokenizer.encode(text)
        last_n_tokens = tokens[-n:]
        return self.tokenizer.decode(last_n_tokens)

    @base_error_handler
    def save_chunks(self, chunks: list[dict[str, Any]]):
        """Saves chunks to output dir"""
        input_name = os.path.splitext(self.input_filename)[0]  # Remove the extension
        output_filename = f"{input_name}-chunked.json"
        output_filepath = os.path.join(self.output_dir, output_filename)
        with open(output_filepath, "w", encoding="utf-8") as f:
            json.dump(chunks, f, indent=2)
        logger.info(f"Chunks saved to {output_filepath}")

    @base_error_handler
    def _generate_chunk_id(self) -> uuid.UUID:
        """Generates chunk's uuidv4"""
        return uuid.uuid4()

    @base_error_handler
    def _calculate_tokens(self, text: str) -> int:
        """Calculates the number of tokens in a given text using tiktoken"""
        token_count = len(self.tokenizer.encode(text))
        return token_count

    @base_error_handler
    def _create_metadata(self, page_metadata: dict[str, Any], token_count: int) -> dict[str, Any]:
        """Creates metadata dictionary for a chunk"""
        metadata = {
            "token_count": token_count,
            "source_url": page_metadata.get("sourceURL", ""),
            "page_title": page_metadata.get("title", ""),
        }
        return metadata


class MarkdownChunkValidator:
    def __init__(self, min_chunk_size, max_tokens, output_dir, input_filename):
        self.min_chunk_size = min_chunk_size
        self.max_tokens = max_tokens
        self.output_dir = output_dir
        self.input_filename = input_filename
        # Validation-related attributes
        self.validation_errors = []
        self.total_chunks = 0
        self.total_tokens = 0
        self.chunk_token_counts = []
        self.headings_preserved = {"h1": set(), "h2": set(), "h3": set()}
        self.total_headings = {"h1": set(), "h2": set(), "h3": set()}
        self.incorrect_counts = {"too_small": 0, "too_large": 0}
        self.duplicates_removed = 0  # New attribute to track duplicates removed

    def increment_total_headings(self, level, heading_text):
        self.total_headings[level].add(heading_text.strip())

    def add_preserved_heading(self, level, heading_text):
        self.headings_preserved[level].add(heading_text.strip())

    def add_chunk(self, token_count):
        self.total_chunks += 1
        self.total_tokens += token_count
        self.chunk_token_counts.append(token_count)

    def add_validation_error(self, error_message):
        self.validation_errors.append(error_message)

    def validate(self, chunks):
        self.validate_duplicates(chunks)
        self.find_incorrect_chunks(chunks)
        self.log_summary()

    def validate_duplicates(self, chunks: list[dict[str, Any]]) -> None:
        """Removes duplicate chunks and updates counts."""
        unique_chunks = {}
        cleaned_chunks = []
        for chunk in chunks:
            text = chunk["data"]["text"]
            if text in unique_chunks:
                self.duplicates_removed += 1
                # Log the duplicate chunk removal
                logger.warning(f"Duplicate chunk found and removed: {chunk['chunk_id']}")
                continue
            else:
                unique_chunks[text] = True
                cleaned_chunks.append(chunk)

        # Update the chunks list to the cleaned_chunks without duplicates
        chunks.clear()
        chunks.extend(cleaned_chunks)
        self.total_chunks = len(chunks)

    def log_summary(self):
        """Logs a concise summary of the chunking process"""
        # Total chunks
        logger.info(f"Total chunks created: {self.total_chunks}")

        # Duplicate chunks removed
        logger.info(f"Duplicate chunks removed: {self.duplicates_removed}")

        # Chunk statistics
        if self.chunk_token_counts:
            median_tokens = statistics.median(self.chunk_token_counts)
            min_tokens = min(self.chunk_token_counts)
            max_tokens = max(self.chunk_token_counts)
            p25 = statistics.quantiles(self.chunk_token_counts, n=4)[0]
            p75 = statistics.quantiles(self.chunk_token_counts, n=4)[2]
            logger.info(
                f"Chunk token statistics - Median: {median_tokens}, Min: {min_tokens}, "
                f"Max: {max_tokens}, 25th percentile: {p25}, 75th percentile: {p75}"
            )
        else:
            logger.warning("No chunks to calculate statistics.")

        # Headers summary
        headers_info = []
        for level in ["h1", "h2", "h3"]:
            total = len(self.total_headings.get(level, set()))
            preserved = len(self.headings_preserved.get(level, set()))
            percentage = (preserved / total * 100) if total > 0 else 0
            headers_info.append(f"{level.upper()} preserved: {preserved}/{total} ({percentage:.2f}%)")
        logger.info("Headers summary - " + ", ".join(headers_info))

        # Validation errors summary
        if self.validation_errors:
            error_counts = {}
            for error in self.validation_errors:
                error_counts[error] = error_counts.get(error, 0) + 1
            total_errors = sum(error_counts.values())
            logger.warning(f"Validation issues encountered: {total_errors} issues found.")
            for error, count in error_counts.items():
                logger.warning(f"Validation error: {error!r} occurred {count} times.")
        else:
            logger.info("No validation issues encountered.")

        # Incorrect chunks summary
        incorrect_chunks_info = (
            f"Incorrect chunks - Too small: {self.incorrect_counts.get('too_small', 0)}, "
            f"Too large: {self.incorrect_counts.get('too_large', 0)}"
        )
        logger.info(incorrect_chunks_info)

    def find_incorrect_chunks(self, chunks: list[dict[str, Any]]) -> None:
        """Finds chunks below min_chunk_size or above 2x max_tokens and saves to JSON."""
        incorrect = {
            "too_small": [
                {
                    "id": c["chunk_id"],
                    "size": c["metadata"]["token_count"],
                    "headers": c["data"]["headers"],
                    "text": c["data"]["text"],
                }
                for c in chunks
                if c["metadata"]["token_count"] < self.min_chunk_size
            ],
            "too_large": [
                {
                    "id": c["chunk_id"],
                    "size": c["metadata"]["token_count"],
                    "headers": c["data"]["headers"],
                    "text": c["data"]["text"],
                }
                for c in chunks
                if c["metadata"]["token_count"] > 2 * self.max_tokens
            ],
        }

        # Store counts for logging summary
        self.incorrect_counts = {"too_small": len(incorrect["too_small"]), "too_large": len(incorrect["too_large"])}

        if any(incorrect.values()):
            base_name = os.path.splitext(self.input_filename)[0]
            output_filename = f"{base_name}-incorrect-chunks.json"
            output_filepath = os.path.join(self.output_dir, output_filename)

            with open(output_filepath, "w", encoding="utf-8") as f:
                json.dump(incorrect, f, indent=2, ensure_ascii=False)

            logger.info(f"Incorrect chunks saved to {output_filepath}")
        else:
            logger.info("No incorrect chunks found.")


# Test usage
def main():
    files_to_chunk = [
        # "docs_anthropic_com_en_docs_20240922_174102.json",
        # "docs_llamaindex_ai_en_stable_20240917_090349.json",
        # "docs_llamaindex_ai_en_stable_examples_20240922_173959.json",
        # "langchain-ai_github_io_langgraph_how-tos_20240922_174234.json",
        # "python_langchain_com_v0_2_docs_how_to_20240922_172828.json",
        # "supabase_com_docs_guides_ai_20240917_103658.json",
        "docs_llamaindex_ai_en_stable_examples_evaluation_20240923_081626.json"
    ]

    for file in files_to_chunk:
        markdown_chunker = MarkdownChunker(input_filename=file)  # replace
        result = markdown_chunker.load_data()
        chunks = markdown_chunker.process_pages(result)
        markdown_chunker.save_chunks(chunks)


if __name__ == "__main__":
    main()<|MERGE_RESOLUTION|>--- conflicted
+++ resolved
@@ -9,13 +9,9 @@
 
 from src.utils.config import PROCESSED_DATA_DIR, RAW_DATA_DIR
 from src.utils.decorators import base_error_handler
-<<<<<<< HEAD
-from src.utils.logger import logger
-=======
 from src.utils.logger import get_logger
 
 logger = get_logger()
->>>>>>> ca68842f
 
 
 class MarkdownChunker:
@@ -29,10 +25,6 @@
         overlap_percentage: float = 0.05,
     ):
         self.output_dir = output_dir
-<<<<<<< HEAD
-        self.logger = logger.get_logger(__name__)
-=======
->>>>>>> ca68842f
         self.input_filename = input_filename
         self.tokenizer = tiktoken.get_encoding("cl100k_base")
         self.max_tokens = max_tokens  # Hard limit
